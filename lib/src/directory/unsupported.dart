import 'dart:async';

import 'package:localstorage/src/errors.dart';
import 'package:localstorage/localstorage.dart';

import '../impl.dart';

class DirUtils with DirUtilsProtocol implements LocalStorageImpl {
  DirUtils(this.fileName, [this.path, this.debugMode]);

<<<<<<< HEAD
  final String path, fileName;
  final bool debugMode;
=======
  final String fileName;
  final String? path;
>>>>>>> f891cc7e

  StreamController<Map<String, dynamic>> storage = StreamController<Map<String, dynamic>>();

  @override
  Future<void> clear() {
    throw PlatformNotSupportedError();
  }

  @override
  void dispose() {
    throw PlatformNotSupportedError();
  }

  @override
  Future<bool> exists() {
    throw PlatformNotSupportedError();
  }

  @override
  Future<void> flush() {
    throw PlatformNotSupportedError();
  }

  @override
  dynamic getItem(String key) {
    throw PlatformNotSupportedError();
  }

  @override
<<<<<<< HEAD
  Future<bool> init([Map<String, dynamic> initialData]) {
=======
  Future<void> init([Map<String, dynamic>? initialData]) {
>>>>>>> f891cc7e
    throw PlatformNotSupportedError();
  }

  @override
  Future<void> remove(String key) {
    throw PlatformNotSupportedError();
  }

  @override
  Future<void> setItem(String key, value) {
    throw PlatformNotSupportedError();
  }

  @override
  Stream<Map<String, dynamic>> get stream => storage.stream;
}<|MERGE_RESOLUTION|>--- conflicted
+++ resolved
@@ -8,13 +8,8 @@
 class DirUtils with DirUtilsProtocol implements LocalStorageImpl {
   DirUtils(this.fileName, [this.path, this.debugMode]);
 
-<<<<<<< HEAD
-  final String path, fileName;
-  final bool debugMode;
-=======
   final String fileName;
   final String? path;
->>>>>>> f891cc7e
 
   StreamController<Map<String, dynamic>> storage = StreamController<Map<String, dynamic>>();
 
@@ -44,11 +39,7 @@
   }
 
   @override
-<<<<<<< HEAD
-  Future<bool> init([Map<String, dynamic> initialData]) {
-=======
   Future<void> init([Map<String, dynamic>? initialData]) {
->>>>>>> f891cc7e
     throw PlatformNotSupportedError();
   }
 
